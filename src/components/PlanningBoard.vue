--- conflicted
+++ resolved
@@ -106,7 +106,6 @@
 }
 </script>
 
-
 <template>
   <div class="search-bar">
     <input v-model="search" placeholder="Rechercher" />
@@ -169,6 +168,10 @@
 </template>
 
 <style scoped>
+:root {
+  --status-dispo: #c6f6d5;
+  --status-indispo: #fecaca;
+}
 .board {
   display: flex;
   overflow-x: auto;
@@ -206,6 +209,7 @@
   position: sticky;
   top: 0;
   z-index: 1;
+  cursor: pointer;
 }
 .cell {
   height: 32px;
@@ -217,31 +221,21 @@
   font-size: 0.8rem;
   color: #333;
   border-radius: 4px;
-  transition: background-color 0.2s;
+  transition: background-color 0.2s, filter 0.2s;
   box-shadow: inset 0 0 0 1px #e5e5e5;
 }
 .cell.dispo {
-<<<<<<< HEAD
-  background-color: #c6f6d5;
-}
-.cell.indispo {
-  background-color: #fecaca;
-}
-.cell:hover {
-  filter: brightness(0.95);
-=======
-  background-color: var(--status-dispo);
+  background-color: var(--status-dispo, #c6f6d5);
   color: #1b1b1b;
   border: 1px solid #16a34a;
 }
 .cell.indispo {
-  background-color: var(--status-indispo);
+  background-color: var(--status-indispo, #fecaca);
   color: #fff;
   border: 1px solid #dc2626;
 }
 .cell:hover {
-  filter: brightness(1.05);
->>>>>>> 4921ba74
+  filter: brightness(0.97);
 }
 .search-bar {
   padding: 8px;
@@ -253,7 +247,6 @@
   background: #fff;
   z-index: 3;
 }
-
 .modal {
   position: fixed;
   top: 0;
