<script setup>
<<<<<<< HEAD
import { ref, onMounted, computed } from 'vue';
=======
import { ref, onMounted, onUnmounted } from 'vue';
>>>>>>> dbc05128
import { collection, onSnapshot, doc, setDoc } from 'firebase/firestore';
import { db } from '../firebase';

const props = defineProps({
  view: {
    type: String,
    default: 'table', // 'table' or 'day'
  },
});

const search = ref('');
const collaborators = ref([]); // [{id, name}]
const days = ref([]); // array of dates as strings
const planning = ref({}); // {day: {collabId: {status, time, location}}}
const selectedDay = ref('');

let unsubscribeCollaborators;
let unsubscribePlanning;

onMounted(() => {
  // listen to collaborators
  unsubscribeCollaborators = onSnapshot(
    collection(db, 'collaborators'),
    (snapshot) => {
      collaborators.value = snapshot.docs.map((d) => ({ id: d.id, ...d.data() }));
    }
  );

  // listen to planning days
  unsubscribePlanning = onSnapshot(collection(db, 'planning'), (snapshot) => {
    const data = {};
    const dayList = [];
    snapshot.forEach((docSnap) => {
      data[docSnap.id] = docSnap.data();
      dayList.push(docSnap.id);
    });
    days.value = dayList.sort();
    planning.value = data;
    if (!selectedDay.value && days.value.length) {
      selectedDay.value = days.value[0];
    }
  });
});

<<<<<<< HEAD
const filteredCollaborators = computed(() => {
=======
onUnmounted(() => {
  if (typeof unsubscribeCollaborators === 'function') {
    unsubscribeCollaborators();
  }
  if (typeof unsubscribePlanning === 'function') {
    unsubscribePlanning();
  }
});

function filteredCollaborators() {
>>>>>>> dbc05128
  if (!search.value) return collaborators.value;
  return collaborators.value.filter((c) =>
    c.name.toLowerCase().includes(search.value.toLowerCase())
  );
});

async function toggleStatus(day, collab) {
  const dayDoc = doc(db, 'planning', day);
  const dayData = planning.value[day] || {};
  const current = dayData[collab.id] || { status: 'dispo' };
  const newStatus = current.status === 'dispo' ? 'indispo' : 'dispo';
  const updated = { ...dayData, [collab.id]: { ...current, status: newStatus } };
  try {
    await setDoc(dayDoc, updated, { merge: true });
  } catch (err) {
    console.error('Failed to update status:', err);
    alert('Erreur lors de la mise \xE0 jour du statut.');
  }
}
</script>

<template>
  <div class="search-bar">
    <input v-model="search" placeholder="Rechercher" />
  </div>
  <div class="board" :class="view">
    <div class="collab-column">
      <div class="collab" v-for="c in filteredCollaborators" :key="c.id">
        {{ c.name }}
      </div>
    </div>
    <div class="days" v-if="view === 'table'">
      <div class="day" v-for="d in days" :key="d">
        <div class="day-header">{{ d }}</div>
        <div
          class="cell"
          v-for="c in filteredCollaborators"
          :key="c.id"
          @click="toggleStatus(d, c)"
          :class="planning[d]?.[c.id]?.status"
        >
          {{ planning[d]?.[c.id]?.status || '' }}
        </div>
      </div>
    </div>
    <div class="day-view" v-else>
      <div class="day-header" v-for="d in days" :key="d" @click="selectedDay = d">
        {{ d }}
      </div>
      <div v-if="days.length">
        <div
          class="cell"
          v-for="c in filteredCollaborators"
          :key="c.id"
          @click="toggleStatus(selectedDay, c)"
          :class="planning[selectedDay]?.[c.id]?.status"
        >
          {{ planning[selectedDay]?.[c.id]?.status || '' }}
        </div>
      </div>
    </div>
  </div>
</template>

<style scoped>
.board {
  display: flex;
  overflow-x: auto;
}
.collab-column {
  position: sticky;
  left: 0;
  background: #fff;
  z-index: 2;
  min-width: 120px;
  border-right: 1px solid #ccc;
}
.collab {
  padding: 4px 8px;
  border-bottom: 1px solid #eee;
  white-space: nowrap;
}
.days {
  display: flex;
}
.day {
  min-width: 120px;
  border-right: 1px solid #ccc;
}
.day-header {
  font-weight: bold;
  text-align: center;
  padding: 4px;
  background: #f3f3f3;
  border-bottom: 1px solid #ccc;
  position: sticky;
  top: 0;
  z-index: 1;
}
.cell {
  height: 32px;
  border-bottom: 1px solid #eee;
  display: flex;
  align-items: center;
  justify-content: center;
  cursor: pointer;
  font-size: 0.8rem;
}
.cell.dispo {
  background-color: #d4edda;
}
.cell.indispo {
  background-color: #f8d7da;
}
.search-bar {
  padding: 8px;
  position: sticky;
  top: 0;
  background: #fff;
  z-index: 3;
}
</style><|MERGE_RESOLUTION|>--- conflicted
+++ resolved
@@ -1,9 +1,5 @@
 <script setup>
-<<<<<<< HEAD
-import { ref, onMounted, computed } from 'vue';
-=======
-import { ref, onMounted, onUnmounted } from 'vue';
->>>>>>> dbc05128
+import { ref, onMounted, onUnmounted, computed } from 'vue';
 import { collection, onSnapshot, doc, setDoc } from 'firebase/firestore';
 import { db } from '../firebase';
 
@@ -48,9 +44,6 @@
   });
 });
 
-<<<<<<< HEAD
-const filteredCollaborators = computed(() => {
-=======
 onUnmounted(() => {
   if (typeof unsubscribeCollaborators === 'function') {
     unsubscribeCollaborators();
@@ -60,8 +53,7 @@
   }
 });
 
-function filteredCollaborators() {
->>>>>>> dbc05128
+const filteredCollaborators = computed(() => {
   if (!search.value) return collaborators.value;
   return collaborators.value.filter((c) =>
     c.name.toLowerCase().includes(search.value.toLowerCase())
@@ -78,10 +70,11 @@
     await setDoc(dayDoc, updated, { merge: true });
   } catch (err) {
     console.error('Failed to update status:', err);
-    alert('Erreur lors de la mise \xE0 jour du statut.');
+    alert('Erreur lors de la mise à jour du statut.');
   }
 }
 </script>
+
 
 <template>
   <div class="search-bar">
